--- conflicted
+++ resolved
@@ -35,14 +35,11 @@
     'DPLM-3B',
     'DSM-150',
     'DSM-650',
-<<<<<<< HEAD
     'ProtCLM-1b'
-=======
     'OneHot-Protein',
     'OneHot-DNA',
     'OneHot-RNA',
     'OneHot-Codon',
->>>>>>> 39a1ed79
 ]
 
 standard_models = [
@@ -106,15 +103,12 @@
     elif 'dplm' in model_name.lower():
         from .dplm import build_dplm_model
         return build_dplm_model(model_name)
-<<<<<<< HEAD
     elif 'protclm' in model_name.lower():
         from .protCLM import build_protCLM
         return build_protCLM(model_name)
-=======
     elif 'onehot' in model_name.lower():
         from .one_hot import build_one_hot_model
         return build_one_hot_model(model_name)
->>>>>>> 39a1ed79
     else:
         raise ValueError(f"Model {model_name} not supported")
 
@@ -170,15 +164,12 @@
     elif 'dplm' in model_name.lower():
         from .dplm import get_dplm_tokenizer
         return get_dplm_tokenizer(model_name)
-<<<<<<< HEAD
     elif 'protclm' in model_name.lower():
         from .protCLM import get_protCLM_tokenizer
         return get_protCLM_tokenizer(model_name)
-=======
     elif 'onehot' in model_name.lower():
         from .one_hot import get_one_hot_tokenizer
         return get_one_hot_tokenizer(model_name)
->>>>>>> 39a1ed79
     else:
         raise ValueError(f"Model {model_name} not supported")
 
